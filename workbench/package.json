{
  "name": "opensearch-query-workbench",
<<<<<<< HEAD
  "version": "3.0.0.0",
=======
  "version": "2.4.0.0",
>>>>>>> 03f30e30
  "description": "Query Workbench",
  "main": "index.js",
  "license": "Apache-2.0",
  "homepage": "https://github.com/opensearch-project/sql/tree/main/workbench",
  "repository": {
    "type": "git",
    "url": "https://github.com/opensearch-project/sql/tree/main/workbench"
  },
  "scripts": {
    "osd": "node ../../scripts/osd",
    "opensearch": "node ../../scripts/opensearch",
    "lint": "tslint .",
    "start": "plugin-helpers start",
    "test:server": "plugin-helpers test:server",
    "test:browser": "plugin-helpers test:browser",
    "test:jest": "../../node_modules/.bin/jest --config ./test/jest.config.js",
    "build": "yarn plugin_helpers build",
    "plugin_helpers": "node ../../scripts/plugin_helpers"
  },
  "dependencies": {
    "brace": "0.11.1",
    "react-double-scrollbar": "^0.0.15"
  },
  "devDependencies": {
    "@testing-library/user-event": "^13.1.9",
    "@types/hapi-latest": "npm:@types/hapi@18.0.3",
    "@types/react-router-dom": "^5.3.2",
    "cypress": "^5.0.0",
    "eslint": "^6.8.0",
    "eslint-plugin-no-unsanitized": "^3.0.2",
    "eslint-plugin-prefer-object-spread": "^1.2.1",
    "husky": "^4.2.5",
    "jest-raw-loader": "^1.0.1",
    "lint-staged": "^10.2.0",
    "mutationobserver-shim": "^0.3.3",
    "ts-jest": "^26.1.0",
    "ts-node": "^8.9.1",
    "tslint": "^6.1.2",
    "tslint-config-prettier": "^1.18.0",
    "tslint-plugin-prettier": "^2.0.1"
  },
  "resolutions": {
    "**/@types/node": "^10.12.27",
    "@types/react": "^16.3.14",
    "**/@types/angular": "^1.6.50",
    "**/@types/jest": "^24.0.9",
    "**/@types/react-dom": "^16.0.5",
    "**/@types/react-router-dom": "^4.3.1",
    "eslint-utils": "^2.0.0",
    "json-schema": "^0.4.0",
    "**/@types/react": "^16.3.14",
    "ansi-regex": "^5.0.1"
  }
}<|MERGE_RESOLUTION|>--- conflicted
+++ resolved
@@ -1,10 +1,6 @@
 {
   "name": "opensearch-query-workbench",
-<<<<<<< HEAD
   "version": "3.0.0.0",
-=======
-  "version": "2.4.0.0",
->>>>>>> 03f30e30
   "description": "Query Workbench",
   "main": "index.js",
   "license": "Apache-2.0",
