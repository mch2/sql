--- conflicted
+++ resolved
@@ -62,11 +62,6 @@
 
   @Test
   public void ifnullWithNullInputTest() {
-<<<<<<< HEAD
-=======
-    Assume.assumeTrue(isNewQueryEngineEabled());
-
->>>>>>> 43f41bdd
     JSONObject response = new JSONObject(executeQuery(
             "SELECT IFNULL(null, firstname) as IFNULL1 ,"
                     + " IFNULL(firstname, null) as IFNULL2 ,"
@@ -195,7 +190,6 @@
 
   @Test
   public void ifShouldPassJDBC() throws IOException {
-    Assume.assumeTrue(isNewQueryEngineEabled());
     JSONObject response = executeJdbcRequest(
             "SELECT IF(2 > 0, \'hello\', \'world\') AS name FROM " + TEST_INDEX_ACCOUNT);
     assertEquals("IF(2 > 0, \'hello\', \'world\')", response.query("/schema/0/name"));
@@ -205,7 +199,6 @@
 
   @Test
   public void ifWithTrueAndFalseCondition() throws IOException {
-    Assume.assumeTrue(isNewQueryEngineEabled());
     JSONObject response = new JSONObject(executeQuery(
             "SELECT IF(2 < 0, firstname, lastname) as IF0, "
             + " IF(2 > 0, firstname, lastname) as IF1, "
