/*
 * Copyright OpenSearch Contributors
 * SPDX-License-Identifier: Apache-2.0
 */


package org.opensearch.sql.analysis;

import static java.util.Collections.emptyList;
import static org.junit.jupiter.api.Assertions.assertEquals;
import static org.junit.jupiter.api.Assertions.assertThrows;
import static org.opensearch.sql.ast.dsl.AstDSL.aggregate;
import static org.opensearch.sql.ast.dsl.AstDSL.alias;
import static org.opensearch.sql.ast.dsl.AstDSL.argument;
import static org.opensearch.sql.ast.dsl.AstDSL.booleanLiteral;
import static org.opensearch.sql.ast.dsl.AstDSL.compare;
import static org.opensearch.sql.ast.dsl.AstDSL.field;
import static org.opensearch.sql.ast.dsl.AstDSL.filter;
import static org.opensearch.sql.ast.dsl.AstDSL.filteredAggregate;
import static org.opensearch.sql.ast.dsl.AstDSL.function;
import static org.opensearch.sql.ast.dsl.AstDSL.intLiteral;
import static org.opensearch.sql.ast.dsl.AstDSL.qualifiedName;
import static org.opensearch.sql.ast.dsl.AstDSL.relation;
import static org.opensearch.sql.ast.dsl.AstDSL.span;
import static org.opensearch.sql.ast.tree.Sort.NullOrder;
import static org.opensearch.sql.ast.tree.Sort.SortOption;
import static org.opensearch.sql.ast.tree.Sort.SortOption.DEFAULT_ASC;
import static org.opensearch.sql.ast.tree.Sort.SortOrder;
import static org.opensearch.sql.data.model.ExprValueUtils.integerValue;
import static org.opensearch.sql.data.type.ExprCoreType.DOUBLE;
import static org.opensearch.sql.data.type.ExprCoreType.INTEGER;
import static org.opensearch.sql.data.type.ExprCoreType.LONG;
import static org.opensearch.sql.data.type.ExprCoreType.STRING;

import com.google.common.collect.ImmutableList;
import com.google.common.collect.ImmutableMap;
import java.util.Collections;
import java.util.HashMap;
import java.util.Map;
import org.apache.commons.lang3.tuple.ImmutablePair;
import org.apache.commons.lang3.tuple.Pair;
import org.junit.jupiter.api.Disabled;
import org.junit.jupiter.api.Test;
import org.junit.jupiter.api.extension.ExtendWith;
import org.opensearch.sql.ast.dsl.AstDSL;
import org.opensearch.sql.ast.expression.Argument;
import org.opensearch.sql.ast.expression.DataType;
import org.opensearch.sql.ast.expression.HighlightFunction;
import org.opensearch.sql.ast.expression.Literal;
import org.opensearch.sql.ast.expression.QualifiedName;
import org.opensearch.sql.ast.expression.SpanUnit;
import org.opensearch.sql.ast.tree.AD;
import org.opensearch.sql.ast.tree.Kmeans;
import org.opensearch.sql.ast.tree.RareTopN.CommandType;
import org.opensearch.sql.exception.SemanticCheckException;
import org.opensearch.sql.expression.DSL;
import org.opensearch.sql.expression.HighlightExpression;
import org.opensearch.sql.expression.config.ExpressionConfig;
import org.opensearch.sql.expression.window.WindowDefinition;
import org.opensearch.sql.planner.logical.LogicalAD;
import org.opensearch.sql.planner.logical.LogicalMLCommons;
import org.opensearch.sql.planner.logical.LogicalPlanDSL;
import org.springframework.context.annotation.Configuration;
import org.springframework.test.annotation.DirtiesContext;
import org.springframework.test.context.ContextConfiguration;
import org.springframework.test.context.junit.jupiter.SpringExtension;

@Configuration
@ExtendWith(SpringExtension.class)
@ContextConfiguration(classes = {ExpressionConfig.class, AnalyzerTest.class})
@DirtiesContext(classMode = DirtiesContext.ClassMode.AFTER_EACH_TEST_METHOD)
class AnalyzerTest extends AnalyzerTestBase {

  @Test
  public void filter_relation() {
    assertAnalyzeEqual(
        LogicalPlanDSL.filter(
            LogicalPlanDSL.relation("schema", table),
            dsl.equal(DSL.ref("integer_value", INTEGER), DSL.literal(integerValue(1)))),
        AstDSL.filter(
            AstDSL.relation("schema"),
            AstDSL.equalTo(AstDSL.field("integer_value"), AstDSL.intLiteral(1))));
  }

  @Test
  public void filter_relation_with_catalog() {
    assertAnalyzeEqual(
        LogicalPlanDSL.filter(
            LogicalPlanDSL.relation("http_total_requests", table),
            dsl.equal(DSL.ref("integer_value", INTEGER), DSL.literal(integerValue(1)))),
        AstDSL.filter(
            AstDSL.relation(AstDSL.qualifiedName("prometheus", "http_total_requests")),
            AstDSL.equalTo(AstDSL.field("integer_value"), AstDSL.intLiteral(1))));
  }

  @Test
  public void filter_relation_with_escaped_catalog() {
    assertAnalyzeEqual(
        LogicalPlanDSL.filter(
            LogicalPlanDSL.relation("prometheus.http_total_requests", table),
            dsl.equal(DSL.ref("integer_value", INTEGER), DSL.literal(integerValue(1)))),
        AstDSL.filter(
            AstDSL.relation(AstDSL.qualifiedName("prometheus.http_total_requests")),
            AstDSL.equalTo(AstDSL.field("integer_value"), AstDSL.intLiteral(1))));
  }

  @Test
  public void filter_relation_with_non_existing_catalog() {
    assertAnalyzeEqual(
        LogicalPlanDSL.filter(
            LogicalPlanDSL.relation("test.http_total_requests", table),
            dsl.equal(DSL.ref("integer_value", INTEGER), DSL.literal(integerValue(1)))),
        AstDSL.filter(
            AstDSL.relation(AstDSL.qualifiedName("test", "http_total_requests")),
            AstDSL.equalTo(AstDSL.field("integer_value"), AstDSL.intLiteral(1))));
  }

  @Test
  public void head_relation() {
    assertAnalyzeEqual(
        LogicalPlanDSL.limit(LogicalPlanDSL.relation("schema", table),
            10, 0),
        AstDSL.head(AstDSL.relation("schema"), 10, 0));
  }

  @Test
  public void analyze_filter_relation() {
    assertAnalyzeEqual(
        LogicalPlanDSL.filter(
            LogicalPlanDSL.relation("schema", table),
            dsl.equal(DSL.ref("integer_value", INTEGER), DSL.literal(integerValue(1)))),
        filter(relation("schema"), compare("=", field("integer_value"), intLiteral(1))));
  }

  @Test
  public void analyze_filter_aggregation_relation() {
    assertAnalyzeEqual(
        LogicalPlanDSL.filter(
            LogicalPlanDSL.aggregation(
                LogicalPlanDSL.relation("schema", table),
                ImmutableList.of(
                    DSL.named("AVG(integer_value)", dsl.avg(DSL.ref("integer_value", INTEGER))),
                    DSL.named("MIN(integer_value)", dsl.min(DSL.ref("integer_value", INTEGER)))),
                ImmutableList.of(DSL.named("string_value", DSL.ref("string_value", STRING)))),
            dsl.greater(// Expect to be replaced with reference by expression optimizer
                DSL.ref("MIN(integer_value)", INTEGER), DSL.literal(integerValue(10)))),
        AstDSL.filter(
            AstDSL.agg(
                AstDSL.relation("schema"),
                ImmutableList.of(
                    alias("AVG(integer_value)", aggregate("AVG", qualifiedName("integer_value"))),
                    alias("MIN(integer_value)", aggregate("MIN", qualifiedName("integer_value")))),
                emptyList(),
                ImmutableList.of(alias("string_value", qualifiedName("string_value"))),
                emptyList()),
            compare(">",
                aggregate("MIN", qualifiedName("integer_value")), intLiteral(10))));
  }

  @Test
  public void rename_relation() {
    assertAnalyzeEqual(
        LogicalPlanDSL.rename(
            LogicalPlanDSL.relation("schema", table),
            ImmutableMap.of(DSL.ref("integer_value", INTEGER), DSL.ref("ivalue", INTEGER))),
        AstDSL.rename(
            AstDSL.relation("schema"),
            AstDSL.map(AstDSL.field("integer_value"), AstDSL.field("ivalue"))));
  }

  @Test
  public void stats_source() {
    assertAnalyzeEqual(
        LogicalPlanDSL.aggregation(
            LogicalPlanDSL.relation("schema", table),
            ImmutableList
                .of(DSL.named("avg(integer_value)", dsl.avg(DSL.ref("integer_value", INTEGER)))),
            ImmutableList.of(DSL.named("string_value", DSL.ref("string_value", STRING)))),
        AstDSL.agg(
            AstDSL.relation("schema"),
            AstDSL.exprList(
                AstDSL.alias(
                    "avg(integer_value)",
                    AstDSL.aggregate("avg", field("integer_value")))
            ),
            null,
            ImmutableList.of(
                AstDSL.alias("string_value", field("string_value"))),
            AstDSL.defaultStatsArgs()));
  }

  @Test
  public void rare_source() {
    assertAnalyzeEqual(
        LogicalPlanDSL.rareTopN(
            LogicalPlanDSL.relation("schema", table),
            CommandType.RARE,
            10,
            ImmutableList.of(DSL.ref("string_value", STRING)),
            DSL.ref("integer_value", INTEGER)
        ),
        AstDSL.rareTopN(
            AstDSL.relation("schema"),
            CommandType.RARE,
            ImmutableList.of(argument("noOfResults", intLiteral(10))),
            ImmutableList.of(field("string_value")),
            field("integer_value")
        )
    );
  }

  @Test
  public void top_source() {
    assertAnalyzeEqual(
        LogicalPlanDSL.rareTopN(
            LogicalPlanDSL.relation("schema", table),
            CommandType.TOP,
            5,
            ImmutableList.of(DSL.ref("string_value", STRING)),
            DSL.ref("integer_value", INTEGER)
        ),
        AstDSL.rareTopN(
            AstDSL.relation("schema"),
            CommandType.TOP,
            ImmutableList.of(argument("noOfResults", intLiteral(5))),
            ImmutableList.of(field("string_value")),
            field("integer_value")
        )
    );
  }

  @Test
  public void rename_to_invalid_expression() {
    SemanticCheckException exception =
        assertThrows(
            SemanticCheckException.class,
            () ->
                analyze(
                    AstDSL.rename(
                        AstDSL.agg(
                            AstDSL.relation("schema"),
                            AstDSL.exprList(
                                AstDSL.alias("avg(integer_value)", AstDSL.aggregate("avg", field(
                                    "integer_value")))),
                            Collections.emptyList(),
                            ImmutableList.of(),
                            AstDSL.defaultStatsArgs()),
                        AstDSL.map(
                            AstDSL.aggregate("avg", field("integer_value")),
                            AstDSL.aggregate("avg", field("integer_value"))))));
    assertEquals(
        "the target expected to be field, but is avg(Field(field=integer_value, fieldArgs=[]))",
        exception.getMessage());
  }

  @Test
  public void project_source() {
    assertAnalyzeEqual(
        LogicalPlanDSL.project(
            LogicalPlanDSL.relation("schema", table),
            DSL.named("integer_value", DSL.ref("integer_value", INTEGER)),
            DSL.named("double_value", DSL.ref("double_value", DOUBLE))
        ),
        AstDSL.projectWithArg(
            AstDSL.relation("schema"),
            AstDSL.defaultFieldsArgs(),
            AstDSL.field("integer_value"), // Field not wrapped by Alias
            AstDSL.alias("double_value", AstDSL.field("double_value"))));
  }

  @Test
  public void project_highlight() {
    assertAnalyzeEqual(
        LogicalPlanDSL.project(
            LogicalPlanDSL.highlight(LogicalPlanDSL.relation("schema", table),
                DSL.literal("fieldA")),
            DSL.named("highlight(fieldA)", new HighlightExpression(DSL.literal("fieldA")))
        ),
        AstDSL.projectWithArg(
            AstDSL.relation("schema"),
            AstDSL.defaultFieldsArgs(),
            AstDSL.alias("highlight(fieldA)", new HighlightFunction(AstDSL.stringLiteral("fieldA")))
        )
    );
  }

  @Test
  public void remove_source() {
    assertAnalyzeEqual(
        LogicalPlanDSL.remove(
            LogicalPlanDSL.relation("schema", table),
            DSL.ref("integer_value", INTEGER), DSL.ref(
                "double_value", DOUBLE)),
        AstDSL.projectWithArg(
            AstDSL.relation("schema"),
            Collections.singletonList(argument("exclude", booleanLiteral(true))),
            AstDSL.field("integer_value"),
            AstDSL.field("double_value")));
  }

  @Disabled("the project/remove command should shrink the type env")
  @Test
  public void project_source_change_type_env() {
    SemanticCheckException exception =
        assertThrows(
            SemanticCheckException.class,
            () ->
                analyze(
                    AstDSL.projectWithArg(
                        AstDSL.projectWithArg(
                            AstDSL.relation("schema"),
                            AstDSL.defaultFieldsArgs(),
                            AstDSL.field("integer_value"),
                            AstDSL.field("double_value")),
                        AstDSL.defaultFieldsArgs(),
                        AstDSL.field("float_value"))));
  }

  @Test
  public void project_values() {
    assertAnalyzeEqual(
        LogicalPlanDSL.project(
            LogicalPlanDSL.values(ImmutableList.of(DSL.literal(123))),
            DSL.named("123", DSL.literal(123)),
            DSL.named("hello", DSL.literal("hello")),
            DSL.named("false", DSL.literal(false))
        ),
        AstDSL.project(
            AstDSL.values(ImmutableList.of(AstDSL.intLiteral(123))),
            AstDSL.alias("123", AstDSL.intLiteral(123)),
            AstDSL.alias("hello", AstDSL.stringLiteral("hello")),
            AstDSL.alias("false", AstDSL.booleanLiteral(false))
        )
    );
  }

  @SuppressWarnings("unchecked")
  @Test
  public void sort_with_aggregator() {
    assertAnalyzeEqual(
        LogicalPlanDSL.project(
            LogicalPlanDSL.sort(
                LogicalPlanDSL.aggregation(
                    LogicalPlanDSL.relation("test", table),
                    ImmutableList.of(
                        DSL.named(
                            "avg(integer_value)",
                            dsl.avg(DSL.ref("integer_value", INTEGER)))),
                    ImmutableList.of(DSL.named("string_value", DSL.ref("string_value", STRING)))),
                // Aggregator in Sort AST node is replaced with reference by expression optimizer
                Pair.of(SortOption.DEFAULT_ASC, DSL.ref("avg(integer_value)", DOUBLE))),
            DSL.named("string_value", DSL.ref("string_value", STRING))),
        AstDSL.project(
            AstDSL.sort(
                AstDSL.agg(
                    AstDSL.relation("test"),
                    ImmutableList.of(
                        AstDSL.alias(
                            "avg(integer_value)",
                            function("avg", qualifiedName("integer_value")))),
                    emptyList(),
                    ImmutableList.of(AstDSL.alias("string_value", qualifiedName("string_value"))),
                    emptyList()
                ),
                field(
                    function("avg", qualifiedName("integer_value")),
                    argument("asc", booleanLiteral(true)))),
            AstDSL.alias("string_value", qualifiedName("string_value"))));
  }

  @SuppressWarnings("unchecked")
  @Test
  public void sort_with_options() {
    ImmutableMap<Argument[], SortOption> argOptions =
        ImmutableMap.<Argument[], SortOption>builder()
            .put(new Argument[] {argument("asc", booleanLiteral(true))},
                new SortOption(SortOrder.ASC, NullOrder.NULL_FIRST))
            .put(new Argument[] {argument("asc", booleanLiteral(false))},
                new SortOption(SortOrder.DESC, NullOrder.NULL_LAST))
            .put(new Argument[] {
                    argument("asc", booleanLiteral(true)),
                    argument("nullFirst", booleanLiteral(true))},
                new SortOption(SortOrder.ASC, NullOrder.NULL_FIRST))
            .put(new Argument[] {
                    argument("asc", booleanLiteral(true)),
                    argument("nullFirst", booleanLiteral(false))},
                new SortOption(SortOrder.ASC, NullOrder.NULL_LAST))
            .put(new Argument[] {
                    argument("asc", booleanLiteral(false)),
                    argument("nullFirst", booleanLiteral(true))},
                new SortOption(SortOrder.DESC, NullOrder.NULL_FIRST))
            .put(new Argument[] {
                    argument("asc", booleanLiteral(false)),
                    argument("nullFirst", booleanLiteral(false))},
                new SortOption(SortOrder.DESC, NullOrder.NULL_LAST))
            .build();

    argOptions.forEach((args, expectOption) ->
        assertAnalyzeEqual(
            LogicalPlanDSL.project(
                LogicalPlanDSL.sort(
                    LogicalPlanDSL.relation("test", table),
                    Pair.of(expectOption, DSL.ref("integer_value", INTEGER))),
                DSL.named("string_value", DSL.ref("string_value", STRING))),
            AstDSL.project(
                AstDSL.sort(
                    AstDSL.relation("test"),
                    field(qualifiedName("integer_value"), args)),
                AstDSL.alias("string_value", qualifiedName("string_value")))));
  }

  @SuppressWarnings("unchecked")
  @Test
  public void window_function() {
    assertAnalyzeEqual(
        LogicalPlanDSL.project(
            LogicalPlanDSL.window(
                LogicalPlanDSL.sort(
                    LogicalPlanDSL.relation("test", table),
                    ImmutablePair.of(DEFAULT_ASC, DSL.ref("string_value", STRING)),
                    ImmutablePair.of(DEFAULT_ASC, DSL.ref("integer_value", INTEGER))),
                DSL.named("window_function", dsl.rowNumber()),
                new WindowDefinition(
                    ImmutableList.of(DSL.ref("string_value", STRING)),
                    ImmutableList.of(
                        ImmutablePair.of(DEFAULT_ASC, DSL.ref("integer_value", INTEGER))))),
            DSL.named("string_value", DSL.ref("string_value", STRING)),
            // Alias name "window_function" is used as internal symbol name to connect
            // project item and window operator output
            DSL.named("window_function", DSL.ref("window_function", INTEGER))),
        AstDSL.project(
            AstDSL.relation("test"),
            AstDSL.alias("string_value", AstDSL.qualifiedName("string_value")),
            AstDSL.alias("window_function",
                AstDSL.window(
                    AstDSL.function("row_number"),
                    Collections.singletonList(AstDSL.qualifiedName("string_value")),
                    Collections.singletonList(
                        ImmutablePair.of(DEFAULT_ASC, AstDSL.qualifiedName("integer_value")))))));
  }

  /**
   * SELECT name FROM (
   * SELECT name, age FROM test
   * ) AS schema.
   */
  @Test
  public void from_subquery() {
    assertAnalyzeEqual(
        LogicalPlanDSL.project(
            LogicalPlanDSL.project(
                LogicalPlanDSL.relation("schema", table),
                DSL.named("string_value", DSL.ref("string_value", STRING)),
                DSL.named("integer_value", DSL.ref("integer_value", INTEGER))
            ),
            DSL.named("string_value", DSL.ref("string_value", STRING))
        ),
        AstDSL.project(
            AstDSL.relationSubquery(
                AstDSL.project(
                    AstDSL.relation("schema"),
                    AstDSL.alias("string_value", AstDSL.qualifiedName("string_value")),
                    AstDSL.alias("integer_value", AstDSL.qualifiedName("integer_value"))
                ),
                "schema"
            ),
            AstDSL.alias("string_value", AstDSL.qualifiedName("string_value"))
        )
    );
  }

  /**
   * SELECT * FROM (
   * SELECT name FROM test
   * ) AS schema.
   */
  @Test
  public void select_all_from_subquery() {
    assertAnalyzeEqual(
        LogicalPlanDSL.project(
            LogicalPlanDSL.project(
                LogicalPlanDSL.relation("schema", table),
                DSL.named("string_value", DSL.ref("string_value", STRING))),
            DSL.named("string_value", DSL.ref("string_value", STRING))
        ),
        AstDSL.project(
            AstDSL.relationSubquery(
                AstDSL.project(
                    AstDSL.relation("schema"),
                    AstDSL.alias("string_value", AstDSL.qualifiedName("string_value"))
                ),
                "schema"
            ),
            AstDSL.allFields()
        )
    );
  }

  /**
   * SELECT name, AVG(age) FROM test GROUP BY name.
   */
  @Test
  public void sql_group_by_field() {
    assertAnalyzeEqual(
        LogicalPlanDSL.project(
            LogicalPlanDSL.aggregation(
                LogicalPlanDSL.relation("schema", table),
                ImmutableList
                    .of(DSL
                        .named("AVG(integer_value)", dsl.avg(DSL.ref("integer_value", INTEGER)))),
                ImmutableList.of(DSL.named("string_value", DSL.ref("string_value", STRING)))),
            DSL.named("string_value", DSL.ref("string_value", STRING)),
            DSL.named("AVG(integer_value)", DSL.ref("AVG(integer_value)", DOUBLE))),
        AstDSL.project(
            AstDSL.agg(
                AstDSL.relation("schema"),
                ImmutableList.of(alias("AVG(integer_value)",
                    aggregate("AVG", qualifiedName("integer_value")))),
                emptyList(),
                ImmutableList.of(alias("string_value", qualifiedName("string_value"))),
                emptyList()),
            AstDSL.alias("string_value", qualifiedName("string_value")),
            AstDSL.alias("AVG(integer_value)", aggregate("AVG", qualifiedName("integer_value"))))
    );
  }

  /**
   * SELECT abs(name), AVG(age) FROM test GROUP BY abs(name).
   */
  @Test
  public void sql_group_by_function() {
    assertAnalyzeEqual(
        LogicalPlanDSL.project(
            LogicalPlanDSL.aggregation(
                LogicalPlanDSL.relation("schema", table),
                ImmutableList
                    .of(DSL
                        .named("AVG(integer_value)", dsl.avg(DSL.ref("integer_value", INTEGER)))),
                ImmutableList.of(DSL.named("abs(long_value)",
                    dsl.abs(DSL.ref("long_value", LONG))))),
            DSL.named("abs(long_value)", DSL.ref("abs(long_value)", LONG)),
            DSL.named("AVG(integer_value)", DSL.ref("AVG(integer_value)", DOUBLE))),
        AstDSL.project(
            AstDSL.agg(
                AstDSL.relation("schema"),
                ImmutableList.of(alias("AVG(integer_value)",
                    aggregate("AVG", qualifiedName("integer_value")))),
                emptyList(),
                ImmutableList
                    .of(alias("abs(long_value)", function("abs", qualifiedName("long_value")))),
                emptyList()),
            AstDSL.alias("abs(long_value)", function("abs", qualifiedName("long_value"))),
            AstDSL.alias("AVG(integer_value)", aggregate("AVG", qualifiedName("integer_value"))))
    );
  }

  /**
   * SELECT abs(name), AVG(age) FROM test GROUP BY ABS(name).
   */
  @Test
  public void sql_group_by_function_in_uppercase() {
    assertAnalyzeEqual(
        LogicalPlanDSL.project(
            LogicalPlanDSL.aggregation(
                LogicalPlanDSL.relation("schema", table),
                ImmutableList
                    .of(DSL
                        .named("AVG(integer_value)", dsl.avg(DSL.ref("integer_value", INTEGER)))),
                ImmutableList.of(DSL.named("ABS(long_value)",
                    dsl.abs(DSL.ref("long_value", LONG))))),
            DSL.named("abs(long_value)", DSL.ref("ABS(long_value)", LONG)),
            DSL.named("AVG(integer_value)", DSL.ref("AVG(integer_value)", DOUBLE))),
        AstDSL.project(
            AstDSL.agg(
                AstDSL.relation("schema"),
                ImmutableList.of(alias("AVG(integer_value)",
                    aggregate("AVG", qualifiedName("integer_value")))),
                emptyList(),
                ImmutableList
                    .of(alias("ABS(long_value)", function("ABS", qualifiedName("long_value")))),
                emptyList()),
            AstDSL.alias("abs(long_value)", function("abs", qualifiedName("long_value"))),
            AstDSL.alias("AVG(integer_value)", aggregate("AVG", qualifiedName("integer_value"))))
    );
  }

  /**
   * SELECT abs(name), abs(avg(age) FROM test GROUP BY abs(name).
   */
  @Test
  public void sql_expression_over_one_aggregation() {
    assertAnalyzeEqual(
        LogicalPlanDSL.project(
            LogicalPlanDSL.aggregation(
                LogicalPlanDSL.relation("schema", table),
                ImmutableList
                    .of(DSL.named("avg(integer_value)",
                        dsl.avg(DSL.ref("integer_value", INTEGER)))),
                ImmutableList.of(DSL.named("abs(long_value)",
                    dsl.abs(DSL.ref("long_value", LONG))))),
            DSL.named("abs(long_value)", DSL.ref("abs(long_value)", LONG)),
            DSL.named("abs(avg(integer_value)", dsl.abs(DSL.ref("avg(integer_value)", DOUBLE)))),
        AstDSL.project(
            AstDSL.agg(
                AstDSL.relation("schema"),
                ImmutableList.of(
                    alias("avg(integer_value)", aggregate("avg", qualifiedName("integer_value")))),
                emptyList(),
                ImmutableList
                    .of(alias("abs(long_value)", function("abs", qualifiedName("long_value")))),
                emptyList()),
            AstDSL.alias("abs(long_value)", function("abs", qualifiedName("long_value"))),
            AstDSL.alias("abs(avg(integer_value)",
                function("abs", aggregate("avg", qualifiedName("integer_value")))))
    );
  }

  /**
   * SELECT abs(name), sum(age)-avg(age) FROM test GROUP BY abs(name).
   */
  @Test
  public void sql_expression_over_two_aggregation() {
    assertAnalyzeEqual(
        LogicalPlanDSL.project(
            LogicalPlanDSL.aggregation(
                LogicalPlanDSL.relation("schema", table),
                ImmutableList
                    .of(DSL.named("sum(integer_value)",
                            dsl.sum(DSL.ref("integer_value", INTEGER))),
                        DSL.named("avg(integer_value)",
                            dsl.avg(DSL.ref("integer_value", INTEGER)))),
                ImmutableList.of(DSL.named("abs(long_value)",
                    dsl.abs(DSL.ref("long_value", LONG))))),
            DSL.named("abs(long_value)", DSL.ref("abs(long_value)", LONG)),
            DSL.named("sum(integer_value)-avg(integer_value)",
                dsl.subtract(DSL.ref("sum(integer_value)", INTEGER),
                    DSL.ref("avg(integer_value)", DOUBLE)))),
        AstDSL.project(
            AstDSL.agg(
                AstDSL.relation("schema"),
                ImmutableList.of(
                    alias("sum(integer_value)", aggregate("sum", qualifiedName("integer_value"))),
                    alias("avg(integer_value)", aggregate("avg", qualifiedName("integer_value")))),
                emptyList(),
                ImmutableList
                    .of(alias("abs(long_value)", function("abs", qualifiedName("long_value")))),
                emptyList()),
            AstDSL.alias("abs(long_value)", function("abs", qualifiedName("long_value"))),
            AstDSL.alias("sum(integer_value)-avg(integer_value)",
                function("-", aggregate("sum", qualifiedName("integer_value")),
                    aggregate("avg", qualifiedName("integer_value")))))
    );
  }

  @Test
  public void limit_offset() {
    assertAnalyzeEqual(
        LogicalPlanDSL.project(
            LogicalPlanDSL.limit(
                LogicalPlanDSL.relation("schema", table),
                1, 1
            ),
            DSL.named("integer_value", DSL.ref("integer_value", INTEGER))
        ),
        AstDSL.project(
            AstDSL.limit(
                AstDSL.relation("schema"),
                1, 1
            ),
            AstDSL.alias("integer_value", qualifiedName("integer_value"))
        )
    );
  }

  /**
   * SELECT COUNT(NAME) FILTER(WHERE age > 1) FROM test.
   * This test is to verify that the aggregator properties are taken
   * when wrapping it to {@link org.opensearch.sql.expression.aggregation.NamedAggregator}
   */
  @Test
  public void named_aggregator_with_condition() {
    assertAnalyzeEqual(
        LogicalPlanDSL.project(
            LogicalPlanDSL.aggregation(
                LogicalPlanDSL.relation("schema", table),
                ImmutableList.of(
                    DSL.named("count(string_value) filter(where integer_value > 1)",
                        dsl.count(DSL.ref("string_value", STRING)).condition(dsl.greater(DSL.ref(
                            "integer_value", INTEGER), DSL.literal(1))))
                ),
                emptyList()
            ),
            DSL.named("count(string_value) filter(where integer_value > 1)", DSL.ref(
                "count(string_value) filter(where integer_value > 1)", INTEGER))
        ),
        AstDSL.project(
            AstDSL.agg(
                AstDSL.relation("schema"),
                ImmutableList.of(
                    alias("count(string_value) filter(where integer_value > 1)", filteredAggregate(
                        "count", qualifiedName("string_value"), function(
                            ">", qualifiedName("integer_value"), intLiteral(1))))),
                emptyList(),
                emptyList(),
                emptyList()
            ),
            AstDSL.alias("count(string_value) filter(where integer_value > 1)", filteredAggregate(
                "count", qualifiedName("string_value"), function(
                    ">", qualifiedName("integer_value"), intLiteral(1))))
        )
    );
  }

  /**
   * stats avg(integer_value) by string_value span(long_value, 10).
   */
  @Test
  public void ppl_stats_by_fieldAndSpan() {
    assertAnalyzeEqual(
        LogicalPlanDSL.aggregation(
            LogicalPlanDSL.relation("schema", table),
            ImmutableList.of(
                DSL.named("AVG(integer_value)", dsl.avg(DSL.ref("integer_value", INTEGER)))),
            ImmutableList.of(
                DSL.named("span", DSL.span(DSL.ref("long_value", LONG), DSL.literal(10), "")),
                DSL.named("string_value", DSL.ref("string_value", STRING)))),
        AstDSL.agg(
            AstDSL.relation("schema"),
            ImmutableList.of(
                alias("AVG(integer_value)", aggregate("AVG", qualifiedName("integer_value")))),
            emptyList(),
            ImmutableList.of(alias("string_value", qualifiedName("string_value"))),
            alias("span", span(field("long_value"), intLiteral(10), SpanUnit.NONE)),
            emptyList()));
  }

  @Test
  public void parse_relation() {
    assertAnalyzeEqual(
        LogicalPlanDSL.project(
            LogicalPlanDSL.relation("schema", table),
            ImmutableList.of(DSL.named("string_value", DSL.ref("string_value", STRING))),
            ImmutableList.of(DSL.named("group",
                DSL.parsed(DSL.ref("string_value", STRING), DSL.literal("(?<group>.*)"),
                    DSL.literal("group"))))
        ),
        AstDSL.project(
            AstDSL.parse(
                AstDSL.relation("schema"),
                AstDSL.field("string_value"),
                AstDSL.stringLiteral("(?<group>.*)")),
            AstDSL.alias("string_value", qualifiedName("string_value"))
        ));
  }

  @Test
  public void kmeanns_relation() {
    Map<String, Literal> argumentMap = new HashMap<String, Literal>() {{
        put("centroids", new Literal(3, DataType.INTEGER));
        put("iterations", new Literal(2, DataType.INTEGER));
        put("distance_type", new Literal("COSINE", DataType.STRING));
      }};
    assertAnalyzeEqual(
        new LogicalMLCommons(LogicalPlanDSL.relation("schema", table),
            "kmeans", argumentMap),
        new Kmeans(AstDSL.relation("schema"), argumentMap)
    );
  }

  @Test
  public void ad_batchRCF_relation() {
    Map<String, Literal> argumentMap =
            new HashMap<String, Literal>() {{
                put("shingle_size", new Literal(8, DataType.INTEGER));
            }};
    assertAnalyzeEqual(
<<<<<<< HEAD
        new LogicalAD(LogicalPlanDSL.relation("schema"), argumentMap),
=======
        new LogicalAD(LogicalPlanDSL.relation("schema", table), argumentMap),
>>>>>>> ffb3ce73
        new AD(AstDSL.relation("schema"), argumentMap)
    );
  }

  @Test
  public void ad_fitRCF_relation() {
    Map<String, Literal> argumentMap = new HashMap<String, Literal>() {{
        put("shingle_size", new Literal(8, DataType.INTEGER));
        put("time_decay", new Literal(0.0001, DataType.DOUBLE));
        put("time_field", new Literal("timestamp", DataType.STRING));
      }};
    assertAnalyzeEqual(
        new LogicalAD(LogicalPlanDSL.relation("schema", table),
            argumentMap),
        new AD(AstDSL.relation("schema"), argumentMap)
    );
  }
}<|MERGE_RESOLUTION|>--- conflicted
+++ resolved
@@ -774,11 +774,7 @@
                 put("shingle_size", new Literal(8, DataType.INTEGER));
             }};
     assertAnalyzeEqual(
-<<<<<<< HEAD
-        new LogicalAD(LogicalPlanDSL.relation("schema"), argumentMap),
-=======
         new LogicalAD(LogicalPlanDSL.relation("schema", table), argumentMap),
->>>>>>> ffb3ce73
         new AD(AstDSL.relation("schema"), argumentMap)
     );
   }
